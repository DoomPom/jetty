--- conflicted
+++ resolved
@@ -37,12 +37,8 @@
       <plugin>
         <artifactId>maven-surefire-plugin</artifactId>
         <configuration>
-<<<<<<< HEAD
-              <skip>true</skip>
-          <argLine>-Xbootclasspath/p:${settings.localRepository}/org/mortbay/jetty/npn/npn-boot/${project.version}/npn-boot-${project.version}.jar </argLine>
-=======
+          <skip>true</skip>
           <argLine>-Xbootclasspath/p:${build.directory}/npn/npn-boot-${npn.version}.jar </argLine>
->>>>>>> 7e3b8bcf
         </configuration>
       </plugin>
     </plugins>
