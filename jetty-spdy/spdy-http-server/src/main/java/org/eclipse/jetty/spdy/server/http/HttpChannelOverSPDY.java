//
//  ========================================================================
//  Copyright (c) 1995-2014 Mort Bay Consulting Pty. Ltd.
//  ------------------------------------------------------------------------
//  All rights reserved. This program and the accompanying materials
//  are made available under the terms of the Eclipse Public License v1.0
//  and Apache License v2.0 which accompanies this distribution.
//
//      The Eclipse Public License is available at
//      http://www.eclipse.org/legal/epl-v10.html
//
//      The Apache License v2.0 is available at
//      http://www.opensource.org/licenses/apache2.0.php
//
//  You may elect to redistribute this code under either of these licenses.
//  ========================================================================
//

package org.eclipse.jetty.spdy.server.http;

import java.nio.ByteBuffer;

import org.eclipse.jetty.http.HostPortHttpField;
import org.eclipse.jetty.http.HttpField;
import org.eclipse.jetty.http.HttpFields;
import org.eclipse.jetty.http.HttpMethod;
import org.eclipse.jetty.http.HttpURI;
import org.eclipse.jetty.http.HttpVersion;
import org.eclipse.jetty.http.MetaData;
import org.eclipse.jetty.io.EndPoint;
import org.eclipse.jetty.server.Connector;
import org.eclipse.jetty.server.HttpChannel;
import org.eclipse.jetty.server.HttpConfiguration;
import org.eclipse.jetty.server.HttpTransport;
import org.eclipse.jetty.spdy.api.DataInfo;
import org.eclipse.jetty.spdy.api.Stream;
import org.eclipse.jetty.spdy.http.HTTPSPDYHeader;
import org.eclipse.jetty.util.Fields;
import org.eclipse.jetty.util.log.Log;
import org.eclipse.jetty.util.log.Logger;

public class HttpChannelOverSPDY extends HttpChannel
{
    private static final Logger LOG = Log.getLogger(HttpChannelOverSPDY.class);

    private final Stream stream;

    public HttpChannelOverSPDY(Connector connector, HttpConfiguration configuration, EndPoint endPoint, HttpTransport transport, HttpInputOverSPDY input, Stream stream)
    {
        super(connector, configuration, endPoint, transport, input);
        this.stream = stream;
    }

<<<<<<< HEAD
=======
    @Override
    public boolean headerComplete()
    {
        headersComplete = true;
        return super.headerComplete();
    }

    private void dispatch()
    {
        synchronized (this)
        {
            if (dispatched)
                redispatch=true;
            else
            {
                if (LOG.isDebugEnabled())
                    LOG.debug("Dispatch {}", this);
                dispatched=true;
                execute(this);
            }
        }
    }

    @Override
    public void run()
    {
        boolean execute=true;
        
        while(execute)
        {
            try
            {
                if (LOG.isDebugEnabled())
                    LOG.debug("Executing {}",this);
                super.run();
            }
            finally
            {
                if (LOG.isDebugEnabled())
                    LOG.debug("Completing {}", this);
                synchronized (this)
                {
                    dispatched = redispatch;
                    redispatch=false;
                    execute=dispatched;
                }
            }
        }
    }
    

>>>>>>> 3ff4195d
    public void requestStart(final Fields headers, final boolean endRequest)
    {
        if (!headers.isEmpty())
            requestHeaders(headers, endRequest);
    }

    public void requestHeaders(Fields headers, boolean endRequest)
    {
        boolean proceed = performRequest(headers);
        if (!proceed)
            return;

        if (endRequest)
            onRequestComplete();

        execute(this);
    }

    public void requestContent(final DataInfo dataInfo, boolean endRequest)
    {
<<<<<<< HEAD
        LOG.debug("HTTP > {} bytes of content", dataInfo.length());
=======
        boolean dispatch=false;
        if (!headersComplete && headerComplete())
            dispatch=true;

        if (LOG.isDebugEnabled())
            LOG.debug("HTTP > {} bytes of content", dataInfo.length());
>>>>>>> 3ff4195d

        // We need to copy the dataInfo since we do not know when its bytes
        // will be consumed. When the copy is consumed, we consume also the
        // original, so the implementation can send a window update.
        ByteBuffer copyByteBuffer = dataInfo.asByteBuffer(false);
<<<<<<< HEAD
=======
        ByteBufferDataInfo copyDataInfo = new ByteBufferDataInfo(copyByteBuffer, dataInfo.isClose())
        {
            @Override
            public void consume(int delta)
            {
                super.consume(delta);
                dataInfo.consume(delta);
            }
        };
        if (LOG.isDebugEnabled())
            LOG.debug("Queuing last={} content {}", endRequest, copyDataInfo);
>>>>>>> 3ff4195d

        HttpInputOverSPDY.ContentOverSPDY content = new HttpInputOverSPDY.ContentOverSPDY(copyByteBuffer, dataInfo);

        onContent(content);

        if (endRequest)
            onRequestComplete();
    }
    
    private boolean performRequest(Fields headers)
    {
        short version = stream.getSession().getVersion();
        Fields.Field methodHeader = headers.get(HTTPSPDYHeader.METHOD.name(version));
        Fields.Field uriHeader = headers.get(HTTPSPDYHeader.URI.name(version));
        Fields.Field versionHeader = headers.get(HTTPSPDYHeader.VERSION.name(version));

        if (methodHeader == null || uriHeader == null || versionHeader == null)
        {
            onBadMessage(400, "Missing required request line elements");
            return false;
        }

        HttpMethod httpMethod = HttpMethod.fromString(methodHeader.getValue());
        HttpVersion httpVersion = HttpVersion.fromString(versionHeader.getValue());

        HttpURI uri = new HttpURI(uriHeader.getValue());

<<<<<<< HEAD
        LOG.debug("HTTP > {} {} {}", httpMethod, uriHeader.getValue(), httpVersion);
=======
        if (LOG.isDebugEnabled())
            LOG.debug("HTTP > {} {} {}", httpMethod, uriHeader.getValue(), httpVersion);
        startRequest(httpMethod, httpMethod.asString(), uri, httpVersion);
>>>>>>> 3ff4195d

        Fields.Field schemeHeader = headers.get(HTTPSPDYHeader.SCHEME.name(version));
        if (schemeHeader != null)
            getRequest().setScheme(schemeHeader.getValue());

        HostPortHttpField hostPort = null;
        HttpFields fields = new HttpFields();
        for (Fields.Field header : headers)
        {
            String name = header.getName();

            // Skip special SPDY headers, unless it's the "host" header
            HTTPSPDYHeader specialHeader = HTTPSPDYHeader.from(stream.getSession().getVersion(), name);
            if (specialHeader != null)
            {
                if (specialHeader != HTTPSPDYHeader.HOST)
                    continue;

                name = "host";
                hostPort = new HostPortHttpField(header.getValue());
            }

            switch (name)
            {
                case "connection":
                case "keep-alive":
                case "proxy-connection":
                case "transfer-encoding":
                {
                    // Spec says to ignore these headers.
                    break;
                }
                case "host":
                {
                    // Do not add it now.
                    break;
                }
                default:
                {
                    // Spec says headers must be single valued
                    String value = header.getValue();
<<<<<<< HEAD
                    LOG.debug("HTTP > {}: {}", name, value);
                    fields.add(new HttpField(name, value));
=======
                    if (LOG.isDebugEnabled())
                        LOG.debug("HTTP > {}: {}", name, value);
                    parsedHeader(new HttpField(name,value));
>>>>>>> 3ff4195d
                    break;
                }
            }
        }

        if (hostPort == null)
        {
            onBadMessage(400, "Missing Host header");
            return false;
        }

        // At last, add the Host header.
        fields.add(hostPort);

        MetaData.Request request = new MetaData.Request(httpVersion, httpMethod.asString(), uri, fields, hostPort);
        onRequest(request);
        return true;
    }
}<|MERGE_RESOLUTION|>--- conflicted
+++ resolved
@@ -51,60 +51,6 @@
         this.stream = stream;
     }
 
-<<<<<<< HEAD
-=======
-    @Override
-    public boolean headerComplete()
-    {
-        headersComplete = true;
-        return super.headerComplete();
-    }
-
-    private void dispatch()
-    {
-        synchronized (this)
-        {
-            if (dispatched)
-                redispatch=true;
-            else
-            {
-                if (LOG.isDebugEnabled())
-                    LOG.debug("Dispatch {}", this);
-                dispatched=true;
-                execute(this);
-            }
-        }
-    }
-
-    @Override
-    public void run()
-    {
-        boolean execute=true;
-        
-        while(execute)
-        {
-            try
-            {
-                if (LOG.isDebugEnabled())
-                    LOG.debug("Executing {}",this);
-                super.run();
-            }
-            finally
-            {
-                if (LOG.isDebugEnabled())
-                    LOG.debug("Completing {}", this);
-                synchronized (this)
-                {
-                    dispatched = redispatch;
-                    redispatch=false;
-                    execute=dispatched;
-                }
-            }
-        }
-    }
-    
-
->>>>>>> 3ff4195d
     public void requestStart(final Fields headers, final boolean endRequest)
     {
         if (!headers.isEmpty())
@@ -125,35 +71,13 @@
 
     public void requestContent(final DataInfo dataInfo, boolean endRequest)
     {
-<<<<<<< HEAD
-        LOG.debug("HTTP > {} bytes of content", dataInfo.length());
-=======
-        boolean dispatch=false;
-        if (!headersComplete && headerComplete())
-            dispatch=true;
-
         if (LOG.isDebugEnabled())
             LOG.debug("HTTP > {} bytes of content", dataInfo.length());
->>>>>>> 3ff4195d
 
         // We need to copy the dataInfo since we do not know when its bytes
         // will be consumed. When the copy is consumed, we consume also the
         // original, so the implementation can send a window update.
         ByteBuffer copyByteBuffer = dataInfo.asByteBuffer(false);
-<<<<<<< HEAD
-=======
-        ByteBufferDataInfo copyDataInfo = new ByteBufferDataInfo(copyByteBuffer, dataInfo.isClose())
-        {
-            @Override
-            public void consume(int delta)
-            {
-                super.consume(delta);
-                dataInfo.consume(delta);
-            }
-        };
-        if (LOG.isDebugEnabled())
-            LOG.debug("Queuing last={} content {}", endRequest, copyDataInfo);
->>>>>>> 3ff4195d
 
         HttpInputOverSPDY.ContentOverSPDY content = new HttpInputOverSPDY.ContentOverSPDY(copyByteBuffer, dataInfo);
 
@@ -181,13 +105,8 @@
 
         HttpURI uri = new HttpURI(uriHeader.getValue());
 
-<<<<<<< HEAD
-        LOG.debug("HTTP > {} {} {}", httpMethod, uriHeader.getValue(), httpVersion);
-=======
         if (LOG.isDebugEnabled())
             LOG.debug("HTTP > {} {} {}", httpMethod, uriHeader.getValue(), httpVersion);
-        startRequest(httpMethod, httpMethod.asString(), uri, httpVersion);
->>>>>>> 3ff4195d
 
         Fields.Field schemeHeader = headers.get(HTTPSPDYHeader.SCHEME.name(version));
         if (schemeHeader != null)
@@ -229,14 +148,9 @@
                 {
                     // Spec says headers must be single valued
                     String value = header.getValue();
-<<<<<<< HEAD
-                    LOG.debug("HTTP > {}: {}", name, value);
-                    fields.add(new HttpField(name, value));
-=======
                     if (LOG.isDebugEnabled())
                         LOG.debug("HTTP > {}: {}", name, value);
-                    parsedHeader(new HttpField(name,value));
->>>>>>> 3ff4195d
+                    fields.add(new HttpField(name, value));
                     break;
                 }
             }
