<?xml version="1.0" encoding="UTF-8"?>
<project xmlns="http://maven.apache.org/POM/4.0.0" xmlns:xsi="http://www.w3.org/2001/XMLSchema-instance" xsi:schemaLocation="http://maven.apache.org/POM/4.0.0 http://maven.apache.org/maven-v4_0_0.xsd">
  <modelVersion>4.0.0</modelVersion>
  <parent>
    <groupId>org.eclipse.jetty.tests</groupId>
    <artifactId>test-sessions-parent</artifactId>
    <version>10.0.0-SNAPSHOT</version>
  </parent>
  <artifactId>test-infinispan-sessions</artifactId>
  <name>Jetty Tests :: Sessions :: Infinispan</name>
  <url>http://www.eclipse.org/jetty</url>
  <properties>
    <bundle-symbolic-name>${project.groupId}.sessions.infinispan</bundle-symbolic-name>
    <hotrod.host>127.0.0.1</hotrod.host>
  </properties>
  <build>
    <plugins>
      <plugin>
        <groupId>org.apache.maven.plugins</groupId>
        <artifactId>maven-deploy-plugin</artifactId>
        <configuration>
          <!-- DO NOT DEPLOY (or Release) -->
          <skip>true</skip>
        </configuration>
      </plugin>
      <plugin>
        <groupId>org.apache.maven.plugins</groupId>
        <artifactId>maven-surefire-plugin</artifactId>
        <configuration>
          <includes>
            <include>org/eclipse/jetty/server/session/*.java</include>
          </includes>
        </configuration>
      </plugin>
      <plugin>
        <groupId>org.apache.maven.plugins</groupId>
        <artifactId>maven-dependency-plugin</artifactId>
        <executions>
          <execution>
            <id>unpack</id>
            <phase>generate-test-resources</phase>
            <goals>
              <goal>unpack</goal>
            </goals>
            <configuration>
              <artifactItems>
                <artifactItem>
                  <groupId>org.eclipse.jetty.toolchain</groupId>
                  <artifactId>jetty-test-policy</artifactId>
                  <version>${jetty-test-policy.version}</version>
                  <type>jar</type>
                  <overWrite>true</overWrite>
                  <includes>**/*.keystore,**/*.pem</includes>
                  <outputDirectory>${jetty.test.policy.loc}</outputDirectory>
                </artifactItem>
              </artifactItems>
            </configuration>
          </execution>
        </executions>
      </plugin>
    </plugins>
  </build>
  <dependencies>
    <dependency>
      <groupId>org.eclipse.jetty</groupId>
      <artifactId>jetty-server</artifactId>
      <version>${project.version}</version>
    </dependency>
    <dependency>
      <groupId>org.eclipse.jetty</groupId>
      <artifactId>jetty-webapp</artifactId>
      <version>${project.version}</version>
    </dependency>
    <dependency>
      <groupId>org.eclipse.jetty</groupId>
      <artifactId>jetty-client</artifactId>
      <version>${project.version}</version>
    </dependency>
    <dependency>
      <groupId>org.eclipse.jetty.tests</groupId>
      <artifactId>test-sessions-common</artifactId>
      <version>${project.version}</version>
    </dependency>
    <dependency>
      <groupId>org.eclipse.jetty</groupId>
      <artifactId>jetty-infinispan</artifactId>
      <version>${project.version}</version>
      <exclusions>
        <exclusion>
          <groupId>org.infinispan</groupId>
          <artifactId>infinispan-core</artifactId>
        </exclusion>
      </exclusions>
    </dependency>
    <dependency>
      <groupId>org.eclipse.jetty</groupId>
      <artifactId>jetty-jmx</artifactId>
      <version>${project.version}</version>
      <optional>true</optional>
    </dependency>
    <dependency>
      <groupId>org.eclipse.jetty.toolchain</groupId>
      <artifactId>jetty-test-helper</artifactId>
      <scope>test</scope>
    </dependency>
    <dependency>
      <groupId>org.infinispan</groupId>
      <artifactId>infinispan-core</artifactId>
      <version>9.1.0.Final</version>
      <scope>test</scope>
    </dependency>
    <dependency>
      <groupId>org.infinispan</groupId>
      <artifactId>infinispan-client-hotrod</artifactId>
      <version>9.1.0.Final</version>
      <scope>test</scope>
    </dependency>
    <dependency>
      <groupId>org.infinispan</groupId>
      <artifactId>infinispan-remote-query-client</artifactId>
      <version>9.1.0.Final</version>
      <scope>test</scope>
    </dependency>
  </dependencies>
  <profiles>
    <!-- to test hotrod, configure a cache called "remote-session-test" -->
    <profile>
      <id>remote</id>
      <activation>
        <property>
          <name>hotrod.enabled</name>
          <value>true</value>
        </property>
      </activation>
      <build>
        <plugins>
          <plugin>
            <groupId>org.apache.maven.plugins</groupId>
            <artifactId>maven-surefire-plugin</artifactId>
            <configuration>
              <includes>
                <include>**/*.java</include>
              </includes>
<<<<<<< HEAD
=======
              <systemPropertyVariables>
                <hotrod.host>${hotrod.host}</hotrod.host>
              </systemPropertyVariables>
            </configuration>
          </plugin>
        </plugins>
      </build>
    </profile>
    <profile>
      <id>jdk10</id>
      <activation>
        <jdk>10</jdk>
      </activation>
      <build>
        <plugins>
          <plugin>
            <groupId>org.apache.maven.plugins</groupId>
            <artifactId>maven-surefire-plugin</artifactId>
            <configuration>
              <excludes>
                <exclude>**/ClusteredSessionScavengingTest</exclude>
              </excludes>
            </configuration>
          </plugin>
        </plugins>
      </build>
    </profile>
    <profile>
      <id>jdk11</id>
      <activation>
        <jdk>11</jdk>
      </activation>
      <build>
        <plugins>
          <plugin>
            <groupId>org.apache.maven.plugins</groupId>
            <artifactId>maven-surefire-plugin</artifactId>
            <configuration>
>>>>>>> 871f73cd
              <excludes>
                <exclude>**/ClusteredSessionScavengingTest.java</exclude>
              </excludes>
            </configuration>
          </plugin>
        </plugins>
      </build>
    </profile>
    <profile>
      <id>alltests</id>
      <activation>
        <property>
          <name>alltests</name>
          <value>true</value>
        </property>
      </activation>
      <build>
        <plugins>
          <plugin>
            <groupId>org.apache.maven.plugins</groupId>
            <artifactId>maven-surefire-plugin</artifactId>
            <configuration>
              <excludes>
                <exclude>FOOBAR</exclude>
              </excludes>
            </configuration>
          </plugin>
        </plugins>
      </build>
    </profile>
  </profiles>
</project><|MERGE_RESOLUTION|>--- conflicted
+++ resolved
@@ -141,47 +141,6 @@
               <includes>
                 <include>**/*.java</include>
               </includes>
-<<<<<<< HEAD
-=======
-              <systemPropertyVariables>
-                <hotrod.host>${hotrod.host}</hotrod.host>
-              </systemPropertyVariables>
-            </configuration>
-          </plugin>
-        </plugins>
-      </build>
-    </profile>
-    <profile>
-      <id>jdk10</id>
-      <activation>
-        <jdk>10</jdk>
-      </activation>
-      <build>
-        <plugins>
-          <plugin>
-            <groupId>org.apache.maven.plugins</groupId>
-            <artifactId>maven-surefire-plugin</artifactId>
-            <configuration>
-              <excludes>
-                <exclude>**/ClusteredSessionScavengingTest</exclude>
-              </excludes>
-            </configuration>
-          </plugin>
-        </plugins>
-      </build>
-    </profile>
-    <profile>
-      <id>jdk11</id>
-      <activation>
-        <jdk>11</jdk>
-      </activation>
-      <build>
-        <plugins>
-          <plugin>
-            <groupId>org.apache.maven.plugins</groupId>
-            <artifactId>maven-surefire-plugin</artifactId>
-            <configuration>
->>>>>>> 871f73cd
               <excludes>
                 <exclude>**/ClusteredSessionScavengingTest.java</exclude>
               </excludes>
