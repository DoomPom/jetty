<?xml version="1.0" encoding="UTF-8"?>
<!-- 
// ========================================================================
// Copyright (c) Webtide LLC
// 
// All rights reserved. This program and the accompanying materials
// are made available under the terms of the Eclipse Public License v1.0
// and Apache License v2.0 which accompanies this distribution.
//
// The Eclipse Public License is available at 
// http://www.eclipse.org/legal/epl-v10.html
//
// The Apache License v2.0 is available at
// http://www.apache.org/licenses/LICENSE-2.0.txt
//
// You may elect to redistribute this code under either of these licenses. 
// ========================================================================
 -->
<project xmlns="http://maven.apache.org/POM/4.0.0" xmlns:xsi="http://www.w3.org/2001/XMLSchema-instance" xsi:schemaLocation="http://maven.apache.org/POM/4.0.0 http://maven.apache.org/maven-v4_0_0.xsd">
  <modelVersion>4.0.0</modelVersion>
  <parent>
    <groupId>org.eclipse.jetty.tests</groupId>
    <artifactId>test-webapps-parent</artifactId>
<<<<<<< HEAD
    <version>8.1.17-SNAPSHOT</version>
=======
    <version>7.6.18-SNAPSHOT</version>
>>>>>>> fb76c6c3
  </parent>
  <artifactId>test-webapp-rfc2616</artifactId>
  <name>Jetty Tests :: WebApp :: RFC2616</name>
  <url>http://www.eclipse.org/jetty</url>
  <packaging>war</packaging>
  <build>
    <plugins>
      <plugin>
        <groupId>org.apache.maven.plugins</groupId>
        <artifactId>maven-deploy-plugin</artifactId>
        <configuration>
          <!-- DO NOT DEPLOY (or Release) -->
          <skip>true</skip>
        </configuration>
      </plugin>
    </plugins>
  </build>
  <dependencies>
    <dependency>
      <groupId>org.eclipse.jetty</groupId>
      <artifactId>jetty-servlets</artifactId>
      <version>${project.version}</version>
    </dependency>
    <dependency>
      <groupId>org.eclipse.jetty.orbit</groupId>
      <artifactId>javax.servlet</artifactId>
      <scope>provided</scope>
    </dependency>
  </dependencies>
</project><|MERGE_RESOLUTION|>--- conflicted
+++ resolved
@@ -21,11 +21,7 @@
   <parent>
     <groupId>org.eclipse.jetty.tests</groupId>
     <artifactId>test-webapps-parent</artifactId>
-<<<<<<< HEAD
-    <version>8.1.17-SNAPSHOT</version>
-=======
-    <version>7.6.18-SNAPSHOT</version>
->>>>>>> fb76c6c3
+    <version>8.1.18-SNAPSHOT</version>
   </parent>
   <artifactId>test-webapp-rfc2616</artifactId>
   <name>Jetty Tests :: WebApp :: RFC2616</name>
