--- conflicted
+++ resolved
@@ -2,11 +2,7 @@
   <parent>
     <groupId>org.eclipse.jetty.osgi</groupId>
     <artifactId>jetty-osgi-project</artifactId>
-<<<<<<< HEAD
     <version>10.0.0-SNAPSHOT</version>
-=======
-    <version>9.4.1-SNAPSHOT</version>
->>>>>>> dd3a73e5
     <relativePath>../pom.xml</relativePath>
   </parent>
   <modelVersion>4.0.0</modelVersion>
@@ -44,7 +40,7 @@
         <version>${exam.version}</version>
         <scope>test</scope>
     </dependency>
- 
+
     <dependency>
       <groupId>org.ops4j.pax.exam</groupId>
       <artifactId>pax-exam-junit4</artifactId>
@@ -69,13 +65,11 @@
       <version>${url.version}</version>
       <scope>test</scope>
     </dependency>
-    
-	<dependency>
-		<groupId>org.ops4j.pax.tinybundles</groupId>
-		<artifactId>tinybundles</artifactId>
-		<version>2.1.1</version>
-	</dependency>
-
+    <dependency>
+      <groupId>org.ops4j.pax.tinybundles</groupId>
+      <artifactId>tinybundles</artifactId>
+      <version>2.1.1</version>
+    </dependency>
 
     <!-- OSGi R4 frameworks -->
 <!--
@@ -152,11 +146,10 @@
       <version>3.1.0.M3</version>
     </dependency>
 -->
-      <dependency>
-         <groupId>javax.servlet</groupId>
-         <artifactId>javax.servlet-api</artifactId>
-      </dependency>
-
+    <dependency>
+      <groupId>javax.servlet</groupId>
+      <artifactId>javax.servlet-api</artifactId>
+    </dependency>
 
     <dependency>
       <groupId>org.apache.geronimo.specs</groupId>
@@ -270,7 +263,7 @@
     <dependency>
       <groupId>org.eclipse.jetty</groupId>
       <artifactId>jetty-util</artifactId>
-      <version>${project.version}</version> 
+      <version>${project.version}</version>
       <scope>runtime</scope>
     </dependency>
     <dependency>
