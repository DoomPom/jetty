--- conflicted
+++ resolved
@@ -4,11 +4,7 @@
   <parent>
     <groupId>org.eclipse.jetty</groupId>
     <artifactId>jetty-project</artifactId>
-<<<<<<< HEAD
     <version>8.1.1-SNAPSHOT</version>
-=======
-    <version>7.6.1-SNAPSHOT</version>
->>>>>>> b88f5720
   </parent>
   <artifactId>test-jetty-nested</artifactId>
   <name>Jetty :: Nested Test</name>
